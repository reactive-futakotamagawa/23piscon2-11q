--- conflicted
+++ resolved
@@ -234,11 +234,12 @@
 }
 
 type bulkInsertArgs struct {
-	JIAIsuUUID string    `db:"jia_isu_uuid"`
-	Timestamp  time.Time `db:"timestamp"`
-	IsSitting  bool      `db:"is_sitting"`
-	Condition  string    `db:"condition"`
-	Message    string    `db:"message"`
+	JIAIsuUUID     string    `db:"jia_isu_uuid"`
+	Timestamp      time.Time `db:"timestamp"`
+	IsSitting      bool      `db:"is_sitting"`
+	Condition      string    `db:"condition"`
+	Message        string    `db:"message"`
+	ConditionLevel string    `db:"condition_level"`
 }
 
 func main() {
@@ -300,7 +301,6 @@
 	go func() {
 		for {
 			select {
-<<<<<<< HEAD
 			case <-ticker.C:
 				reqs := make([]PostIsuConditionRequests, len(postIsuConditionRequests))
 				copy(reqs, postIsuConditionRequests)
@@ -320,34 +320,12 @@
 						Condition:  a.Condition,
 						Message:    a.Message,
 					})
-=======
-			case _ = <-ticker.C:
-				doRequest := postIsuConditionRequests
-				postIsuConditionRequests = []PostIsuConditionRequests{}
-				args := make([]interface{}, 0, len(doRequest)*5)
-
-				query := "INSERT INTO `isu_condition` (`jia_isu_uuid`, `timestamp`, `is_sitting`, `condition`, `message`, `condition_level`) VALUES "
-				for i, cond := range doRequest {
-					timestamp := time.Unix(cond.Timestamp, 0)
-
-					if i > 0 {
-						query += ", "
-					}
-					query += "(?, ?, ?, ?, ?, ?)"
-					args = append(args, cond.JiaIsuUUID, timestamp, cond.IsSitting, cond.Condition, cond.Message, cond.ConditionLevel)
-					isuConditionCacheByIsuUUID.Forget(cond.JiaIsuUUID)
->>>>>>> 38e5c50d
 				}
 				fmt.Printf("count: %d", len(args))
-				_, err := db.NamedExec("INSERT INTO `isu_condition` (`jia_isu_uuid`, `timestamp`, `is_sitting`, `condition`, `message`) VALUES (:jia_isu_uuid, :timestamp, :is_sitting, :condition, :message)", args)
+				_, err := db.NamedExec("INSERT INTO `isu_condition` (`jia_isu_uuid`, `timestamp`, `is_sitting`, `condition`, `message`, `condition_level`) VALUES (:jia_isu_uuid, :timestamp, :is_sitting, :condition, :message, :condition_level)", args)
 				// default: tx
-<<<<<<< HEAD
 				if err != nil {
 					fmt.Printf("POST DB error: %v\n", err)
-=======
-				if _, err = db.Exec(query, args...); err != nil {
-					// fmt.Println("POST DB error: %v", err)
->>>>>>> 38e5c50d
 				}
 
 			}
@@ -1300,20 +1278,12 @@
 }
 
 type PostIsuConditionRequests struct {
-<<<<<<< HEAD
-	JiaIsuUUID string `json:"jia_isu_uuid" db:"jia_isu_uuid"`
-	Timestamp  int64  `json:"timestamp" db:"timestamp"`
-	IsSitting  bool   `json:"is_sitting" db:"is_sitting"`
-	Condition  string `json:"condition" db:"condition"`
-	Message    string `json:"message" db:"message"`
-=======
 	JiaIsuUUID     string `json:"jia_isu_uuid"`
 	Timestamp      int64  `json:"timestamp"`
 	IsSitting      bool   `json:"is_sitting"`
 	Condition      string `json:"condition"`
 	Message        string `json:"message"`
 	ConditionLevel string `json:"condition_level"`
->>>>>>> 38e5c50d
 }
 
 var postIsuConditionRequests []PostIsuConditionRequests
